--- conflicted
+++ resolved
@@ -91,14 +91,9 @@
 type FileBasedConfiguration struct {
 	CatalogPath  []string
 	ServerNames  []string // Takes precedence over the RegistryPath
-<<<<<<< HEAD
-	RegistryPath string
-	ConfigPath   string
-	ToolsPath    string
-=======
 	RegistryPath []string
 	ConfigPath   []string
->>>>>>> e08a3be8
+	ToolsPath    []string
 	SecretsPath  string // Optional, if not set, use Docker Desktop's secrets API
 	Watch        bool
 	Central      bool
@@ -139,9 +134,15 @@
 		}
 	}
 
-	toolsPath, err := config.FilePath(c.ToolsPath)
-	if err != nil {
-		return Configuration{}, nil, nil, err
+	var toolsPaths []string
+	for _, path := range c.ToolsPath {
+		if path != "" {
+			toolsPath, err := config.FilePath(path)
+			if err != nil {
+				return Configuration{}, nil, nil, err
+			}
+			toolsPaths = append(toolsPaths, toolsPath)
+		}
 	}
 
 	watcher, err := fsnotify.NewWatcher()
@@ -195,10 +196,10 @@
 			return Configuration{}, nil, nil, err
 		}
 	}
-	if toolsPath != "" {
-		log("- Watching tools at", toolsPath)
-		if err := watcher.Add(toolsPath); err != nil {
-			_ = watcher.Close()
+
+	// Add all tools paths to watcher
+	for _, path := range toolsPaths {
+		if err := watcher.Add(path); err != nil && !os.IsNotExist(err) {
 			return Configuration{}, nil, nil, err
 		}
 	}
@@ -236,15 +237,12 @@
 		return Configuration{}, fmt.Errorf("reading config: %w", err)
 	}
 
-<<<<<<< HEAD
 	serverToolsConfig, err := c.readToolsConfig(ctx)
 	if err != nil {
 		return Configuration{}, fmt.Errorf("reading tools: %w", err)
 	}
 
-=======
 	// TODO(dga): How do we know which secrets to read, in Central mode?
->>>>>>> e08a3be8
 	var secrets map[string]string
 	if c.SecretsPath == "docker-desktop" {
 		secrets, err = c.readDockerDesktopSecrets(ctx, servers, serverNames)
@@ -357,22 +355,38 @@
 }
 
 func (c *FileBasedConfiguration) readToolsConfig(ctx context.Context) (config.ToolsConfig, error) {
-	if c.ToolsPath == "" {
+	if len(c.ToolsPath) == 0 {
 		return config.ToolsConfig{}, nil
 	}
 
-	log("  - Reading tools from", c.ToolsPath)
-	yaml, err := config.ReadConfigFile(ctx, c.docker, c.ToolsPath)
-	if err != nil {
-		return config.ToolsConfig{}, fmt.Errorf("reading %s: %w", c.ToolsPath, err)
-	}
-
-	cfg, err := config.ParseToolsConfig(yaml)
-	if err != nil {
-		return config.ToolsConfig{}, fmt.Errorf("parsing %s: %w", c.ToolsPath, err)
-	}
-
-	return cfg, nil
+	mergedToolsConfig := config.ToolsConfig{}
+
+	for _, toolsPath := range c.ToolsPath {
+		if toolsPath == "" {
+			continue
+		}
+
+		log("  - Reading tools from", toolsPath)
+		yaml, err := config.ReadConfigFile(ctx, c.docker, toolsPath)
+		if err != nil {
+			return config.ToolsConfig{}, fmt.Errorf("reading tools file %s: %w", toolsPath, err)
+		}
+
+		toolsConfig, err := config.ParseToolsConfig(yaml)
+		if err != nil {
+			return config.ToolsConfig{}, fmt.Errorf("parsing tools file %s: %w", toolsPath, err)
+		}
+
+		// Merge tools into the combined tools, checking for overlaps
+		for serverName, serverTools := range toolsConfig.ServerTools {
+			if _, exists := mergedToolsConfig.ServerTools[serverName]; exists {
+				log(fmt.Sprintf("Warning: overlapping server tools '%s' found in tools file '%s', overwriting previous value", serverName, toolsPath))
+			}
+			mergedToolsConfig.ServerTools[serverName] = serverTools
+		}
+	}
+
+	return mergedToolsConfig, nil
 }
 
 func (c *FileBasedConfiguration) readDockerDesktopSecrets(ctx context.Context, servers map[string]catalog.Server, serverNames []string) (map[string]string, error) {
